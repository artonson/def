--- conflicted
+++ resolved
@@ -12,18 +12,6 @@
 
 data_loader:
   train:
-<<<<<<< HEAD
-    total_batch_size: 4
-    num_workers: 1  # depending on RAM capacity set this value carefully
-    pin_memory: false
-  val:
-    total_batch_size: 4
-    num_workers: 1  # depending on RAM capacity set this value carefully
-    pin_memory: false
-  test:
-    total_batch_size: 4
-    num_workers: 1  # depending on RAM capacity set this value carefully
-=======
     total_batch_size: ${total_batch_size}
     num_workers: 4  # depending on RAM capacity set this value carefully
     pin_memory: false
@@ -34,7 +22,6 @@
   test:
     total_batch_size: ${total_batch_size}
     num_workers: 4  # depending on RAM capacity set this value carefully
->>>>>>> 2d81ddb1
     pin_memory: false
 
 eval_only: false
