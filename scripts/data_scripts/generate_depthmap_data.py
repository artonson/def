--- conflicted
+++ resolved
@@ -22,9 +22,10 @@
 from sharpf.data import DataGenerationException
 from sharpf.data.abc.abc_data import ABCModality, ABCChunk, ABC_7Z_FILEMASK
 from sharpf.data.annotation import ANNOTATOR_BY_TYPE
-from sharpf.data.imaging import IMAGING_BY_TYPE, SCANNING_SEQ_BY_TYPE
+from sharpf.data.camera_pose_manager import POSE_MANAGER_BY_TYPE
+from sharpf.data.imaging import IMAGING_BY_TYPE
 from sharpf.data.noisers import NOISE_BY_TYPE
-from sharpf.utils.abc_utils import compute_features_nbhood, remove_boundary_features, get_curves_extents
+from sharpf.utils import abc_utils
 from sharpf.utils.common import eprint_t, add_suffix
 from sharpf.utils.config import load_func_from_config
 from sharpf.utils.mesh_utils.io import trimesh_load
@@ -37,7 +38,7 @@
     mesh = mesh.apply_scale(shape_fabrication_extent / mesh_extent)
 
     # compute lengths of curves
-    sharp_curves_lengths = get_curves_extents(mesh, features)
+    sharp_curves_lengths = abc_utils.get_curves_extents(mesh, features)
 
     least_len = np.quantile(sharp_curves_lengths, short_curve_quantile)
     least_len_mm = resolution_3d * n_points_per_short_curve
@@ -61,55 +62,54 @@
 
     short_curve_quantile = config.get('short_curve_quantile', 0.05)
 
-<<<<<<< HEAD
-    scanning_sequence = load_func_from_config(SCANNING_SEQ_BY_TYPE, config['scanning_sequence'])
-=======
     pose_manager = load_func_from_config(POSE_MANAGER_BY_TYPE, config['camera_pose'])
->>>>>>> 813e1126
     imaging = load_func_from_config(IMAGING_BY_TYPE, config['imaging'])
     noiser = load_func_from_config(NOISE_BY_TYPE, config['noise'])
     annotator = load_func_from_config(ANNOTATOR_BY_TYPE, config['annotation'])
 
     # load the mesh and the feature curves annotations
-    mesh_orig = trimesh_load(item.obj)
+    mesh = trimesh_load(item.obj)
     features = yaml.load(item.feat, Loader=yaml.Loader)
 
     # fix mesh fabrication size in physical mm
-    mesh_orig = scale_mesh(mesh_orig, features, shape_fabrication_extent, base_resolution_3d,
+    mesh = scale_mesh(mesh, features, shape_fabrication_extent, base_resolution_3d,
                       short_curve_quantile=short_curve_quantile,
                       n_points_per_short_curve=base_n_points_per_short_curve)
 
-    mesh_orig = mesh_orig.apply_translation(-mesh_orig.vertices.mean(axis=0))
+    mesh = mesh.apply_translation(-mesh.vertices.mean(axis=0))
 
     # generate rays
-    imaging.prepare(scanning_radius=np.max(mesh_orig.bounding_box.extents) + 1.0)
+    imaging.prepare(mesh)
 
     # generate camera poses
-    scanning_sequence.prepare(scanning_radius=np.max(mesh_orig.bounding_box.extents) + 1.0)
-
-    for mesh, camera_pose in scanning_sequence.iterate_camera_poses(mesh_orig):
-        # for image_idx in range(scanning_sequence.n_perspectives * scanning_sequence.n_images_per_perspective):
-        # prepare the mesh for rendering: rotate according to a certain
-        # mesh, camera_pose = scanning_sequence.next_camera_pose(mesh)
-
+    pose_manager.prepare(mesh)
+
+    for camera_pose in pose_manager:
         # extract neighbourhood
         try:
-            ray_indexes, points, normals, nbhood, mesh_vertex_indexes, mesh_face_indexes = \
-                imaging.get_image(mesh, features)
-            if ray_indexes is None:
-                continue
+            image, points, normals, mesh_face_indexes = \
+                imaging.get_image_from_pose(mesh, camera_pose, return_hit_face_indexes=True)
         except DataGenerationException as e:
             eprint_t(str(e))
             continue
 
+        nbhood, mesh_vertex_indexes, mesh_face_indexes = \
+            abc_utils.submesh_from_hit_surfaces(mesh, features, mesh_face_indexes)
+
         # create annotations: condition the features onto the nbhood
-        nbhood_features = compute_features_nbhood(mesh, features, mesh_vertex_indexes, mesh_face_indexes)
+        nbhood_features = abc_utils.compute_features_nbhood(mesh, features, mesh_vertex_indexes, mesh_face_indexes)
 
         # remove vertices lying on the boundary (sharp edges found in 1 face only)
-        nbhood_features = remove_boundary_features(nbhood, nbhood_features, how='edges')
+        nbhood_features = abc_utils.remove_boundary_features(nbhood, nbhood_features, how='edges')
+
         # create a noisy sample
         for configuration, noisy_points in noiser.make_noise(
-                points, normals, z_direction=np.array([0., 0., -1.])):
+                camera_pose.world_to_camera(points),
+                normals,
+                z_direction=np.array([0., 0., -1.])):
+
+            noisy_points = camera_pose.camera_to_world(noisy_points)
+
             # compute the TSharpDF
             try:
                 distances, directions, has_sharp = annotator.annotate(nbhood, nbhood_features, noisy_points)
@@ -118,6 +118,7 @@
                 continue
 
             # convert everything to images
+            ray_indexes = np.where(image.ravel() != 0)
             noisy_image = imaging.points_to_image(noisy_points, ray_indexes)
             normals = imaging.points_to_image(normals, ray_indexes, assign_channels=[0, 1, 2])
             distances = imaging.points_to_image(distances.reshape(-1, 1), ray_indexes, assign_channels=[0])
@@ -126,6 +127,7 @@
             # compute statistics
             num_sharp_curves = len([curve for curve in nbhood_features['curves'] if curve['sharp']])
             num_surfaces = len(nbhood_features['surfaces'])
+
             patch_info = {
                 'image': noisy_image,
                 'normals': normals,
@@ -137,7 +139,7 @@
                 'has_sharp': has_sharp,
                 'num_sharp_curves': num_sharp_curves,
                 'num_surfaces': num_surfaces,
-                'camera_pose': camera_pose
+                'camera_pose': camera_pose.camera_to_world_4x4
             }
             yield configuration, patch_info
 
@@ -163,7 +165,7 @@
         vert_dataset = hdf5file.create_dataset('orig_vert_indices',
                                                shape=mesh_vertex_indexes.shape,
                                                dtype=h5py.special_dtype(vlen=np.int32))
-
+        
         for i, vert_indices in enumerate(mesh_vertex_indexes):
             vert_dataset[i] = vert_indices.flatten()
 
