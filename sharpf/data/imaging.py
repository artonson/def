--- conflicted
+++ resolved
@@ -113,64 +113,4 @@
 
 IMAGING_BY_TYPE = {
     'raycasting': RaycastingImaging,
-<<<<<<< HEAD
-=======
 }
-
-
-class ScanningSequence(ABC):
-    """Implements obtaining camera poses."""
-    def __init__(self, n_images):
-        self.n_images = n_images
-
-    @classmethod
-    def from_config(cls, config):
-        return cls(config['n_images'])
-
-    @abstractmethod
-    def next_camera_pose(self, mesh):
-        """Rotates the mesh to match the next camera pose.
-
-        :param mesh: an input mesh
-        :type mesh: MeshType (must be present attributes `vertices`, `faces`, and `edges`)
-
-        :returns: tuple(mesh, pose): mesh in the camera pose, and the camera pose itself
-        :rtype: Tuple[trimesh.base.Trimesh, tuple]
-
-        """
-        pass
-
-
-class FibonacciSamplingScanningSequence(ScanningSequence):
-    def __init__(self, n_images):
-        super().__init__(n_images)
-        self.camera_poses = None
-        self.current_pose_index = 0
-
-    def prepare(self, scanning_radius):
-        # scanning radius is determined from the mesh extent
-        self.camera_poses = fibonacci_sphere_sampling(
-            self.n_images, radius=scanning_radius)
-        self.current_pose_index = 0
-
-    def next_camera_pose(self, mesh):
-        if None is self.camera_poses:
-            raise DataGenerationException('Raycasting was not prepared')
-
-        pose = self.camera_poses[self.current_pose_index]
-        angles = euclid_to_sphere(pose)  # [0, theta, phi]
-        transform = from_pose(angles, [0, 0, 0])  # rotation + translation
-
-        # z_shift = -3
-        mesh_transformed = mesh.copy()
-        mesh_transformed.apply_transform(transform)
-        # mesh_transformed.apply_translation([0, 0, z_shift])
-
-        self.current_pose_index += 1
-        return mesh_transformed, pose
-
-
-SCANNING_SEQ_BY_TYPE = {
-    'fibonacci_sampling': FibonacciSamplingScanningSequence
->>>>>>> 9786b28e
-}