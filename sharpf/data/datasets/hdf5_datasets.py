--- conflicted
+++ resolved
@@ -76,17 +76,10 @@
             target = torch.from_numpy(self.items[self.target_label][index])
 
         if self.transform is not None:
-<<<<<<< HEAD
-            data, target = self.transform.forward(data, target)
-
-        # if self.target_transform is not None:
-        #     target = self.target_transform(target)
-=======
             data, target = self.transform(data, target)
 
         item.update({self.data_label: data,
                      self.target_label: target})
->>>>>>> 9786b28e
 
         return item
 
@@ -129,14 +122,6 @@
             return self.cum_num_items[-1]
         return 0
 
-    def normalize(self, data):
-        norm_data = np.copy(data)
-        norm_data -= np.mean(norm_data)
-        std = np.linalg.norm(norm_data, axis=1).max()
-        if std > 0:
-            norm_data /= std
-        return norm_data
-
     def __getitem__(self, index):
         file_index = np.searchsorted(self.cum_num_items, index, side='right')
         relative_index = index - self.cum_num_items[file_index] if file_index > 0 else index
@@ -145,21 +130,4 @@
         if len(loaded_file_indexes) > self.max_loaded_files:
             file_index_to_unload = np.random.choice(loaded_file_indexes)
             self.files[file_index_to_unload].unload()
-<<<<<<< HEAD
-        if self.data_label == 'image':
-            dist_new = np.copy(data)
-            mask = ((data.numpy() != 0.0)).astype(float)
-            mask[mask == 0.0] = np.nan
-
-            dist_new *= mask
-            dist1 = np.array((dist_new != np.nan) & (dist_new < 0.25)).astype(float)
-            dist2 = np.array((dist_new != np.nan) & (dist_new > 0.25)).astype(float)
-            target = torch.cat([torch.FloatTensor(dist1).unsqueeze(0), torch.FloatTensor(dist2).unsqueeze(0)], dim=1)[0]
-            mask[np.isnan(mask)] = 0.0
-            data = torch.FloatTensor(self.normalize(data))
-            data = torch.cat([data, data, data, torch.FloatTensor(mask)], dim=0)
-        
-        return data, target
-=======
-        return item
->>>>>>> 9786b28e
+        return item